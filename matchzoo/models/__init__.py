from .dense_baseline import DenseBaseline
from .dssm import DSSM
from .cdssm import CDSSM
from .drmm import DRMM
from .drmmtks import DRMMTKS
from .esim import ESIM
from .knrm import KNRM
from .conv_knrm import ConvKNRM
from .bimpm import BiMPM
from .matchlstm import MatchLSTM
from .arci import ArcI
from .arcii import ArcII
from .bert import Bert
<<<<<<< HEAD
from .mvlstm import MVLSTM
=======
from .match_pyramid import MatchPyramid
>>>>>>> bd905ef3


def list_available() -> list:
    from matchzoo.engine.base_model import BaseModel
    from matchzoo.utils import list_recursive_concrete_subclasses
    return list_recursive_concrete_subclasses(BaseModel)<|MERGE_RESOLUTION|>--- conflicted
+++ resolved
@@ -11,11 +11,8 @@
 from .arci import ArcI
 from .arcii import ArcII
 from .bert import Bert
-<<<<<<< HEAD
 from .mvlstm import MVLSTM
-=======
 from .match_pyramid import MatchPyramid
->>>>>>> bd905ef3
 
 
 def list_available() -> list:
