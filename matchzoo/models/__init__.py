from .dense_baseline import DenseBaseline
from .dssm import DSSM
from .cdssm import CDSSM
from .drmm import DRMM
from .drmmtks import DRMMTKS
from .esim import ESIM
from .knrm import KNRM
from .conv_knrm import ConvKNRM
from .bimpm import BiMPM
from .matchlstm import MatchLSTM
from .arci import ArcI
from .arcii import ArcII
from .bert import Bert
from .mvlstm import MVLSTM
from .match_pyramid import MatchPyramid
from .anmm import aNMM
from .hbmp import HBMP
<<<<<<< HEAD
from .duet import DUET
=======
from .diin import DIIN
from .match_srnn import MatchSRNN
>>>>>>> 422ec423


def list_available() -> list:
    from matchzoo.engine.base_model import BaseModel
    from matchzoo.utils import list_recursive_concrete_subclasses
    return list_recursive_concrete_subclasses(BaseModel)<|MERGE_RESOLUTION|>--- conflicted
+++ resolved
@@ -15,12 +15,9 @@
 from .match_pyramid import MatchPyramid
 from .anmm import aNMM
 from .hbmp import HBMP
-<<<<<<< HEAD
 from .duet import DUET
-=======
 from .diin import DIIN
 from .match_srnn import MatchSRNN
->>>>>>> 422ec423
 
 
 def list_available() -> list:
