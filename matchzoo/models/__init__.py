--- conflicted
+++ resolved
@@ -16,10 +16,7 @@
 from .anmm import aNMM
 from .hbmp import HBMP
 from .diin import DIIN
-<<<<<<< HEAD
 from .match_srnn import MatchSRNN
-=======
->>>>>>> d688967d
 
 
 def list_available() -> list:
