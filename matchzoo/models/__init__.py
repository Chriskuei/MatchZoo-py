--- conflicted
+++ resolved
@@ -5,11 +5,8 @@
 from .drmmtks import DRMMTKS
 from .esim import ESIM
 from .knrm import KNRM
-<<<<<<< HEAD
+from .conv_knrm import ConvKNRM
 from .bimpm import BiMPM
-=======
-from .conv_knrm import ConvKNRM
->>>>>>> b370e03c
 
 
 def list_available() -> list:
