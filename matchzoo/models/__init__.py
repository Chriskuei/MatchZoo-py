--- conflicted
+++ resolved
@@ -6,11 +6,8 @@
 from .esim import ESIM
 from .knrm import KNRM
 from .conv_knrm import ConvKNRM
-<<<<<<< HEAD
+from .bimpm import BiMPM
 from .matchlstm import MatchLSTM
-=======
-from .bimpm import BiMPM
->>>>>>> 88bae144
 
 
 def list_available() -> list:
