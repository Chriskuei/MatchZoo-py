--- conflicted
+++ resolved
@@ -18,11 +18,8 @@
 from .duet import DUET
 from .diin import DIIN
 from .match_srnn import MatchSRNN
-<<<<<<< HEAD
 from .gsmnn import GSMNN
-=======
 from .re2 import RE2
->>>>>>> f180ff54
 
 
 def list_available() -> list:
